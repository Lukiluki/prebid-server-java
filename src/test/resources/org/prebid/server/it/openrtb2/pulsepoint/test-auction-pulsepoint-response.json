--- conflicted
+++ resolved
@@ -78,154 +78,6 @@
   ],
   "cur": "USD",
   "ext": {
-<<<<<<< HEAD
-    "debug": {
-      "httpcalls": {
-        "pulsepoint": [
-          {
-            "uri": "{{ pulsepoint.exchange_uri }}",
-            "requestbody": "{\"id\":\"tid\",\"imp\":[{\"id\":\"impId8\",\"banner\":{\"format\":[{\"w\":300,\"h\":600}],\"w\":300,\"h\":250},\"tagid\":\"456\",\"ext\":{\"bidder\":{\"cp\":123,\"ct\":456,\"cf\":\"300x250\"}}},{\"id\":\"impId81\",\"banner\":{\"format\":[{\"w\":400,\"h\":200}],\"w\":120,\"h\":180},\"tagid\":\"654\",\"ext\":{\"bidder\":{\"cp\":321,\"ct\":654,\"cf\":\"120x180\"}}}],\"site\":{\"domain\":\"example.com\",\"page\":\"http://www.example.com\",\"publisher\":{\"id\":\"321\"}},\"device\":{\"ua\":\"userAgent\",\"dnt\":2,\"ip\":\"193.168.244.1\",\"pxratio\":4.2,\"language\":\"en\",\"ifa\":\"ifaId\"},\"user\":{\"buyeruid\":\"PP-UID\"},\"test\":1,\"at\":1,\"tmax\":3000,\"cur\":[\"USD\"],\"source\":{\"fd\":1,\"tid\":\"tid\"},\"regs\":{\"ext\":{\"gdpr\":0}},\"ext\":{\"prebid\":{\"aliases\":{\"appnexusAlias\":\"appnexus\",\"conversantAlias\":\"conversant\"},\"targeting\":{\"pricegranularity\":{\"precision\":2,\"ranges\":[{\"max\":20,\"increment\":0.1}]},\"currency\":{\"rates\":{\"EUR\":{\"USD\":1.2406},\"USD\":{\"EUR\":0.811}}},\"includewinners\":true,\"includebidderkeys\":true},\"cache\":{\"bids\":{},\"vastxml\":{\"ttlseconds\":120}}}}}",
-            "responsebody": "{\"id\":\"bidResponseId8\",\"seatbid\":[{\"bid\":[{\"id\":\"bidId01\",\"impid\":\"impId8\",\"price\":4.75,\"adm\":\"adm8\",\"crid\":\"crid8\",\"w\":300,\"h\":250},{\"id\":\"bidId02\",\"impid\":\"impId81\",\"price\":3.75,\"adm\":\"adm81\",\"crid\":\"crid81\",\"w\":120,\"h\":180}],\"seat\":\"seatId8\",\"group\":0}]}",
-            "status": 200
-          }
-        ],
-        "cache": [
-          {
-            "uri": "{{ cache.endpoint }}",
-            "requestbody": "{\"puts\":[{\"type\":\"json\",\"value\":{\"id\":\"bidId01\",\"impid\":\"impId8\",\"price\":4.75,\"adm\":\"adm8\",\"crid\":\"crid8\",\"w\":300,\"h\":250}},{\"type\":\"json\",\"value\":{\"id\":\"bidId02\",\"impid\":\"impId81\",\"price\":3.75,\"adm\":\"adm81\",\"crid\":\"crid81\",\"w\":120,\"h\":180}}]}",
-            "responsebody": "{\"responses\":[{\"uuid\":\"b537fcb1-28c9-4cd1-bf74-abc7730fd1f4\"},{\"uuid\":\"a4073156-828d-4a22-acdc-84dc4529149e\"}]}",
-            "status": 200
-          }
-        ]
-      },
-      "resolvedrequest": {
-        "id": "tid",
-        "imp": [
-          {
-            "id": "impId8",
-            "banner": {
-              "format": [
-                {
-                  "w": 300,
-                  "h": 600
-                }
-              ],
-              "w": 300,
-              "h": 600
-            },
-            "ext": {
-              "pulsepoint": {
-                "cp": 123,
-                "ct": 456,
-                "cf": "300x250"
-              }
-            }
-          },
-          {
-            "id": "impId81",
-            "banner": {
-              "format": [
-                {
-                  "w": 400,
-                  "h": 200
-                }
-              ],
-              "w": 400,
-              "h": 200
-            },
-            "ext": {
-              "pulsepoint": {
-                "cp": 321,
-                "ct": 654,
-                "cf": "120x180"
-              }
-            }
-          }
-        ],
-        "site": {
-          "domain": "example.com",
-          "page": "http://www.example.com",
-          "publisher": {
-            "id": "publisherId"
-          },
-          "ext": {
-            "amp": 0
-          }
-        },
-        "device": {
-          "ua": "userAgent",
-          "dnt": 2,
-          "ip": "193.168.244.1",
-          "pxratio": 4.2,
-          "language": "en",
-          "ifa": "ifaId"
-        },
-        "user": {
-          "ext": {
-            "digitrust": {
-              "id": "id",
-              "keyv": 123,
-              "pref": 0
-            },
-            "consent": "consentValue"
-          }
-        },
-        "test": 1,
-        "at": 1,
-        "tmax": 3000,
-        "cur": [
-          "USD"
-        ],
-        "source": {
-          "fd": 1,
-          "tid": "tid"
-        },
-        "regs": {
-          "ext": {
-            "gdpr": 0
-          }
-        },
-        "ext": {
-          "prebid": {
-            "aliases": {
-              "appnexusAlias": "appnexus",
-              "conversantAlias": "conversant"
-            },
-            "targeting": {
-              "pricegranularity": {
-                "precision": 2,
-                "ranges": [
-                  {
-                    "max": 20,
-                    "increment": 0.1
-                  }
-                ]
-              },
-              "currency": {
-                "rates": {
-                  "EUR": {
-                    "USD": 1.2406
-                  },
-                  "USD": {
-                    "EUR": 0.811
-                  }
-                }
-              },
-              "includewinners": true,
-              "includebidderkeys": true
-            },
-            "cache": {
-              "bids": {},
-              "vastxml": {
-                "ttlseconds": 120
-              }
-            }
-          }
-        }
-      }
-    },
-=======
->>>>>>> dde21467
     "responsetimemillis": {
       "pulsepoint": "{{ pulsepoint.response_time_ms }}",
       "cache": "{{ cache.response_time_ms }}"
