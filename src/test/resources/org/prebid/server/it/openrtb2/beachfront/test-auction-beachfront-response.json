{
  "id": "tid",
  "seatbid": [
    {
      "bid": [
        {
          "id": "div-gpt-ad-1460505748561-0Banner",
          "impid": "div-gpt-ad-1460505748561-0",
          "price": 2.942807912826538,
          "adm": "<div id=\"44861168\"><script>!function(){console.log\"Hello, ad.\";}();</script></div>",
          "crid": "crid_3",
          "w": 300,
          "h": 250,
          "ext": {
            "prebid": {
              "type": "banner",
              "targeting": {
                "hb_pb": "2.90",
                "hb_bidder_beachfront": "beachfront",
                "hb_size_beachfront": "300x250",
                "hb_cache_path": "{{ cache.path }}",
                "hb_cache_host_beachfront": "{{ cache.host }}",
                "hb_size": "300x250",
                "hb_cache_path_beachfront": "{{ cache.path }}",
                "hb_bidder": "beachfront",
                "hb_cache_id_beachfront": "9c33f779-d352-4d85-8ad2-8a245dc276ce",
                "hb_cache_id": "9c33f779-d352-4d85-8ad2-8a245dc276ce",
                "hb_pb_beachfront": "2.90",
                "hb_cache_host": "{{ cache.host }}"
              },
              "cache": {
                "bids": {
                  "url": "{{ cache.resource_url }}9c33f779-d352-4d85-8ad2-8a245dc276ce",
                  "cacheId": "9c33f779-d352-4d85-8ad2-8a245dc276ce"
                }
              }
            }
          }
        }
      ],
      "seat": "beachfront",
      "group": 0
    }
  ],
  "cur": "USD",
  "ext": {
<<<<<<< HEAD
    "debug": {
      "httpcalls": {
        "beachfront": [
          {
            "uri": "{{ beachfront.exchange_uri }}/video?exchange_id=beachfrontAppId1&prebidserver",
            "requestbody": "{\"isPrebid\":true,\"appId\":\"beachfrontAppId1\",\"videoResponseType\":\"nurl\",\"request\":{\"id\":\"tid\",\"imp\":[{\"id\":\"impId01\",\"video\":{\"mimes\":[\"mimes\"],\"w\":300,\"h\":250,\"skipmin\":0,\"skipafter\":0},\"bidfloor\":1,\"secure\":0}],\"site\":{\"domain\":\"example.com\",\"page\":\"http://www.example.com\",\"publisher\":{\"id\":\"publisherId\"}},\"device\":{\"ua\":\"userAgent\",\"dnt\":2,\"ip\":\"193.168.244.1\",\"devicetype\":2,\"pxratio\":4.2,\"language\":\"en\",\"ifa\":\"ifaId\"},\"user\":{\"buyeruid\":\"BF-UID\"},\"test\":1,\"at\":1,\"tmax\":3000,\"cur\":[\"USD\"],\"source\":{\"fd\":1,\"tid\":\"tid\"},\"regs\":{\"ext\":{\"gdpr\":0}},\"ext\":{\"prebid\":{\"aliases\":{\"appnexusAlias\":\"appnexus\",\"conversantAlias\":\"conversant\"},\"targeting\":{\"pricegranularity\":{\"precision\":2,\"ranges\":[{\"max\":20,\"increment\":0.1}]},\"currency\":{\"rates\":{\"EUR\":{\"USD\":1.2406},\"USD\":{\"EUR\":0.811}}},\"includewinners\":true,\"includebidderkeys\":true},\"cache\":{\"bids\":{},\"vastxml\":{\"ttlseconds\":120}}}}}}",
            "responsebody": "{\"id\":\"tid\",\"seatBid\":[{\"bid\":[{\"id\":\"bid1\",\"impid\":\"impId01\",\"price\":7.77,\"nurl\":\"https://useast.bfmio.com/getBids?aid=bid:70b99087-1b92-4e81-bc42-05c940fd6014:11bc5dd5-7421-4dd8-c926-40fa653bec76:20.0:20.0&v=1&dsp=5d8391a85f35945a70c9ddf0,0.01&i_type=pre\",\"crid\":\"70b99087-1b92-4e81-bc42-05c940fd6014\",\"w\":300,\"h\":250,\"ext\":{\"prebid\":{\"type\":\"video\"},\"bidder\":{}}}],\"seat\":\"beachfront\"}]}",
            "status": 200
          },
          {
            "uri": "{{ beachfront.exchange_uri }}/video?exchange_id=beachfrontAppId",
            "requestbody": "{\"appId\":\"beachfrontAppId\",\"videoResponseType\":\"adm\",\"request\":{\"id\":\"tid\",\"imp\":[{\"id\":\"impId02\",\"video\":{\"mimes\":[\"mimes\"],\"w\":300,\"h\":250,\"skipmin\":0,\"skipafter\":0},\"bidfloor\":2,\"secure\":0}],\"site\":{\"domain\":\"example.com\",\"page\":\"http://www.example.com\",\"publisher\":{\"id\":\"publisherId\"}},\"device\":{\"ua\":\"userAgent\",\"dnt\":2,\"ip\":\"193.168.244.1\",\"devicetype\":2,\"pxratio\":4.2,\"language\":\"en\",\"ifa\":\"ifaId\"},\"user\":{\"buyeruid\":\"BF-UID\"},\"test\":1,\"at\":1,\"tmax\":3000,\"cur\":[\"USD\"],\"source\":{\"fd\":1,\"tid\":\"tid\"},\"regs\":{\"ext\":{\"gdpr\":0}},\"ext\":{\"prebid\":{\"aliases\":{\"appnexusAlias\":\"appnexus\",\"conversantAlias\":\"conversant\"},\"targeting\":{\"pricegranularity\":{\"precision\":2,\"ranges\":[{\"max\":20,\"increment\":0.1}]},\"currency\":{\"rates\":{\"EUR\":{\"USD\":1.2406},\"USD\":{\"EUR\":0.811}}},\"includewinners\":true,\"includebidderkeys\":true},\"cache\":{\"bids\":{},\"vastxml\":{\"ttlseconds\":120}}}}}}",
            "responsebody": "{\"id\":\"tid\",\"seatBid\":[{\"bid\":[{\"id\":\"bid2\",\"impid\":\"impId02\",\"price\":9.99,\"adm\":\"<?xml version=\\\"1.0\\\" encoding=\\\"utf-8\\\"?><VAST version=\\\"2.0\\\"><Ad id=\\\"VPAID\\\"><InLine><AdSystem version=\\\"2.0\\\">IO</AdSystem><AdTitle>Neptune</AdTitle><Impression></Impression><Creatives><Creative sequence=\\\"1\\\"><Linear><Duration>00:00:15</Duration><MediaFiles><MediaFile delivery=\\\"progressive\\\" width=\\\"640\\\" height=\\\"480\\\" scalable=\\\"1\\\" type=\\\"application/javascript\\\" apiFramework=\\\"VPAID\\\"><![CDATA[http://player-cdn.beachfrontmedia.com/players/neptune/3/17/5/neptune-player.js]]></MediaFile></MediaFiles><AdParameters><![CDATA[{\\\"dsp\\\":\\\"5d8393417cbc8e5aa4fe2202,0.01\\\",\\\"inventory_id\\\":\\\"bid:95d219a2-6025-44ba-bff8-1dca987beaae:11bc5dd5-7421-4dd8-c926-40fa653bec76:${AUCTION_PRICE}:20.0\\\",\\\"request_endpoint\\\":\\\"//useast.bfmio.com/getmu\\\",\\\"inventory_type\\\":\\\"pre\\\"}]]></AdParameters></Linear></Creative></Creatives></InLine></Ad></VAST>\",\"adid\":\"1088\",\"adomain\":[\"beachfront.io\"],\"cid\":\"277\",\"crid\":\"532\",\"w\":300,\"h\":250,\"ext\":{\"prebid\":{\"type\":\"video\"}}}],\"seat\":\"beachfront\"}]}",
            "status": 200
          },
          {
            "uri": "{{ beachfront.exchange_uri }}/banner",
            "requestbody": "{\"slots\":[{\"slot\":\"impId03\",\"id\":\"beachfrontAppId\",\"bidfloor\":3,\"sizes\":[{\"w\":300,\"h\":250}]}],\"domain\":\"example.com\",\"page\":\"http://www.example.com\",\"secure\":0,\"isMobile\":0,\"ua\":\"userAgent\",\"dnt\":2,\"user\":{\"buyeruid\":\"BF-UID\"},\"adapterName\":\"BF_PREBID_S2S\",\"adapterVersion\":\"0.8.0\",\"ip\":\"193.168.244.1\",\"requestId\":\"tid\"}",
            "responsebody": "[{\"crid\":\"crid_3\",\"price\":2.942808,\"w\":300,\"h\":250,\"slot\":\"div-gpt-ad-1460505748561-0\",\"adm\":\"<div id=\\\"44861168\\\"><script>!function(){console.log\\\"Hello, ad.\\\";}();</script></div>\"}]",
            "status": 200
          }
        ],
        "cache": [
          {
            "uri": "{{ cache.endpoint }}",
            "requestbody": "{\"puts\":[{\"type\":\"json\",\"value\":{\"id\":\"div-gpt-ad-1460505748561-0Banner\",\"impid\":\"div-gpt-ad-1460505748561-0\",\"price\":2.942807912826538,\"adm\":\"<div id=\\\"44861168\\\"><script>!function(){console.log\\\"Hello, ad.\\\";}();</script></div>\",\"crid\":\"crid_3\",\"w\":300,\"h\":250}}]}",
            "responsebody": "{\"responses\":[{\"uuid\":\"9c33f779-d352-4d85-8ad2-8a245dc276ce\"}]}",
            "status": 200
          }
        ]
      },
      "resolvedrequest": {
        "id": "tid",
        "imp": [
          {
            "id": "impId01",
            "video": {
              "mimes": [
                "mimes"
              ],
              "skipmin": 0,
              "skipafter": 0
            },
            "ext": {
              "beachfront": {
                "appId": "beachfrontAppId1",
                "bidfloor": 1,
                "videoResponseType": "nurl"
              }
            }
          },
          {
            "id": "impId02",
            "video": {
              "mimes": [
                "mimes"
              ],
              "skipmin": 0,
              "skipafter": 0
            },
            "ext": {
              "beachfront": {
                "appId": "beachfrontAppId",
                "bidfloor": 2,
                "videoResponseType": "adm"
              }
            }
          },
          {
            "id": "impId03",
            "banner": {
              "format": [
                {
                  "w": 300,
                  "h": 250
                }
              ]
            },
            "ext": {
              "beachfront": {
                "appId": "beachfrontAppId",
                "bidfloor": 3
              }
            }
          }
        ],
        "site": {
          "domain": "example.com",
          "page": "http://www.example.com",
          "publisher": {
            "id": "publisherId"
          },
          "ext": {
            "amp": 0
          }
        },
        "device": {
          "ua": "userAgent",
          "dnt": 2,
          "ip": "193.168.244.1",
          "pxratio": 4.2,
          "language": "en",
          "ifa": "ifaId"
        },
        "user": {
          "ext": {
            "consent": "consentValue",
            "digitrust": {
              "id": "id",
              "keyv": 123,
              "pref": 0
            }
          }
        },
        "test": 1,
        "at": 1,
        "tmax": 3000,
        "cur": [
          "USD"
        ],
        "source": {
          "fd": 1,
          "tid": "tid"
        },
        "regs": {
          "ext": {
            "gdpr": 0
          }
        },
        "ext": {
          "prebid": {
            "aliases": {
              "appnexusAlias": "appnexus",
              "conversantAlias": "conversant"
            },
            "targeting": {
              "pricegranularity": {
                "precision": 2,
                "ranges": [
                  {
                    "max": 20,
                    "increment": 0.1
                  }
                ]
              },
              "currency": {
                "rates": {
                  "EUR": {
                    "USD": 1.2406
                  },
                  "USD": {
                    "EUR": 0.811
                  }
                }
              },
              "includewinners": true,
              "includebidderkeys": true
            },
            "cache": {
              "bids": {},
              "vastxml": {
                "ttlseconds": 120
              }
            }
          }
        }
      }
    },
=======
>>>>>>> dde21467
    "responsetimemillis": {
      "beachfront": "{{ beachfront.response_time_ms }}",
      "cache": "{{ cache.response_time_ms }}"
    },
    "tmaxrequest": 3000
  }
}<|MERGE_RESOLUTION|>--- conflicted
+++ resolved
@@ -44,177 +44,6 @@
   ],
   "cur": "USD",
   "ext": {
-<<<<<<< HEAD
-    "debug": {
-      "httpcalls": {
-        "beachfront": [
-          {
-            "uri": "{{ beachfront.exchange_uri }}/video?exchange_id=beachfrontAppId1&prebidserver",
-            "requestbody": "{\"isPrebid\":true,\"appId\":\"beachfrontAppId1\",\"videoResponseType\":\"nurl\",\"request\":{\"id\":\"tid\",\"imp\":[{\"id\":\"impId01\",\"video\":{\"mimes\":[\"mimes\"],\"w\":300,\"h\":250,\"skipmin\":0,\"skipafter\":0},\"bidfloor\":1,\"secure\":0}],\"site\":{\"domain\":\"example.com\",\"page\":\"http://www.example.com\",\"publisher\":{\"id\":\"publisherId\"}},\"device\":{\"ua\":\"userAgent\",\"dnt\":2,\"ip\":\"193.168.244.1\",\"devicetype\":2,\"pxratio\":4.2,\"language\":\"en\",\"ifa\":\"ifaId\"},\"user\":{\"buyeruid\":\"BF-UID\"},\"test\":1,\"at\":1,\"tmax\":3000,\"cur\":[\"USD\"],\"source\":{\"fd\":1,\"tid\":\"tid\"},\"regs\":{\"ext\":{\"gdpr\":0}},\"ext\":{\"prebid\":{\"aliases\":{\"appnexusAlias\":\"appnexus\",\"conversantAlias\":\"conversant\"},\"targeting\":{\"pricegranularity\":{\"precision\":2,\"ranges\":[{\"max\":20,\"increment\":0.1}]},\"currency\":{\"rates\":{\"EUR\":{\"USD\":1.2406},\"USD\":{\"EUR\":0.811}}},\"includewinners\":true,\"includebidderkeys\":true},\"cache\":{\"bids\":{},\"vastxml\":{\"ttlseconds\":120}}}}}}",
-            "responsebody": "{\"id\":\"tid\",\"seatBid\":[{\"bid\":[{\"id\":\"bid1\",\"impid\":\"impId01\",\"price\":7.77,\"nurl\":\"https://useast.bfmio.com/getBids?aid=bid:70b99087-1b92-4e81-bc42-05c940fd6014:11bc5dd5-7421-4dd8-c926-40fa653bec76:20.0:20.0&v=1&dsp=5d8391a85f35945a70c9ddf0,0.01&i_type=pre\",\"crid\":\"70b99087-1b92-4e81-bc42-05c940fd6014\",\"w\":300,\"h\":250,\"ext\":{\"prebid\":{\"type\":\"video\"},\"bidder\":{}}}],\"seat\":\"beachfront\"}]}",
-            "status": 200
-          },
-          {
-            "uri": "{{ beachfront.exchange_uri }}/video?exchange_id=beachfrontAppId",
-            "requestbody": "{\"appId\":\"beachfrontAppId\",\"videoResponseType\":\"adm\",\"request\":{\"id\":\"tid\",\"imp\":[{\"id\":\"impId02\",\"video\":{\"mimes\":[\"mimes\"],\"w\":300,\"h\":250,\"skipmin\":0,\"skipafter\":0},\"bidfloor\":2,\"secure\":0}],\"site\":{\"domain\":\"example.com\",\"page\":\"http://www.example.com\",\"publisher\":{\"id\":\"publisherId\"}},\"device\":{\"ua\":\"userAgent\",\"dnt\":2,\"ip\":\"193.168.244.1\",\"devicetype\":2,\"pxratio\":4.2,\"language\":\"en\",\"ifa\":\"ifaId\"},\"user\":{\"buyeruid\":\"BF-UID\"},\"test\":1,\"at\":1,\"tmax\":3000,\"cur\":[\"USD\"],\"source\":{\"fd\":1,\"tid\":\"tid\"},\"regs\":{\"ext\":{\"gdpr\":0}},\"ext\":{\"prebid\":{\"aliases\":{\"appnexusAlias\":\"appnexus\",\"conversantAlias\":\"conversant\"},\"targeting\":{\"pricegranularity\":{\"precision\":2,\"ranges\":[{\"max\":20,\"increment\":0.1}]},\"currency\":{\"rates\":{\"EUR\":{\"USD\":1.2406},\"USD\":{\"EUR\":0.811}}},\"includewinners\":true,\"includebidderkeys\":true},\"cache\":{\"bids\":{},\"vastxml\":{\"ttlseconds\":120}}}}}}",
-            "responsebody": "{\"id\":\"tid\",\"seatBid\":[{\"bid\":[{\"id\":\"bid2\",\"impid\":\"impId02\",\"price\":9.99,\"adm\":\"<?xml version=\\\"1.0\\\" encoding=\\\"utf-8\\\"?><VAST version=\\\"2.0\\\"><Ad id=\\\"VPAID\\\"><InLine><AdSystem version=\\\"2.0\\\">IO</AdSystem><AdTitle>Neptune</AdTitle><Impression></Impression><Creatives><Creative sequence=\\\"1\\\"><Linear><Duration>00:00:15</Duration><MediaFiles><MediaFile delivery=\\\"progressive\\\" width=\\\"640\\\" height=\\\"480\\\" scalable=\\\"1\\\" type=\\\"application/javascript\\\" apiFramework=\\\"VPAID\\\"><![CDATA[http://player-cdn.beachfrontmedia.com/players/neptune/3/17/5/neptune-player.js]]></MediaFile></MediaFiles><AdParameters><![CDATA[{\\\"dsp\\\":\\\"5d8393417cbc8e5aa4fe2202,0.01\\\",\\\"inventory_id\\\":\\\"bid:95d219a2-6025-44ba-bff8-1dca987beaae:11bc5dd5-7421-4dd8-c926-40fa653bec76:${AUCTION_PRICE}:20.0\\\",\\\"request_endpoint\\\":\\\"//useast.bfmio.com/getmu\\\",\\\"inventory_type\\\":\\\"pre\\\"}]]></AdParameters></Linear></Creative></Creatives></InLine></Ad></VAST>\",\"adid\":\"1088\",\"adomain\":[\"beachfront.io\"],\"cid\":\"277\",\"crid\":\"532\",\"w\":300,\"h\":250,\"ext\":{\"prebid\":{\"type\":\"video\"}}}],\"seat\":\"beachfront\"}]}",
-            "status": 200
-          },
-          {
-            "uri": "{{ beachfront.exchange_uri }}/banner",
-            "requestbody": "{\"slots\":[{\"slot\":\"impId03\",\"id\":\"beachfrontAppId\",\"bidfloor\":3,\"sizes\":[{\"w\":300,\"h\":250}]}],\"domain\":\"example.com\",\"page\":\"http://www.example.com\",\"secure\":0,\"isMobile\":0,\"ua\":\"userAgent\",\"dnt\":2,\"user\":{\"buyeruid\":\"BF-UID\"},\"adapterName\":\"BF_PREBID_S2S\",\"adapterVersion\":\"0.8.0\",\"ip\":\"193.168.244.1\",\"requestId\":\"tid\"}",
-            "responsebody": "[{\"crid\":\"crid_3\",\"price\":2.942808,\"w\":300,\"h\":250,\"slot\":\"div-gpt-ad-1460505748561-0\",\"adm\":\"<div id=\\\"44861168\\\"><script>!function(){console.log\\\"Hello, ad.\\\";}();</script></div>\"}]",
-            "status": 200
-          }
-        ],
-        "cache": [
-          {
-            "uri": "{{ cache.endpoint }}",
-            "requestbody": "{\"puts\":[{\"type\":\"json\",\"value\":{\"id\":\"div-gpt-ad-1460505748561-0Banner\",\"impid\":\"div-gpt-ad-1460505748561-0\",\"price\":2.942807912826538,\"adm\":\"<div id=\\\"44861168\\\"><script>!function(){console.log\\\"Hello, ad.\\\";}();</script></div>\",\"crid\":\"crid_3\",\"w\":300,\"h\":250}}]}",
-            "responsebody": "{\"responses\":[{\"uuid\":\"9c33f779-d352-4d85-8ad2-8a245dc276ce\"}]}",
-            "status": 200
-          }
-        ]
-      },
-      "resolvedrequest": {
-        "id": "tid",
-        "imp": [
-          {
-            "id": "impId01",
-            "video": {
-              "mimes": [
-                "mimes"
-              ],
-              "skipmin": 0,
-              "skipafter": 0
-            },
-            "ext": {
-              "beachfront": {
-                "appId": "beachfrontAppId1",
-                "bidfloor": 1,
-                "videoResponseType": "nurl"
-              }
-            }
-          },
-          {
-            "id": "impId02",
-            "video": {
-              "mimes": [
-                "mimes"
-              ],
-              "skipmin": 0,
-              "skipafter": 0
-            },
-            "ext": {
-              "beachfront": {
-                "appId": "beachfrontAppId",
-                "bidfloor": 2,
-                "videoResponseType": "adm"
-              }
-            }
-          },
-          {
-            "id": "impId03",
-            "banner": {
-              "format": [
-                {
-                  "w": 300,
-                  "h": 250
-                }
-              ]
-            },
-            "ext": {
-              "beachfront": {
-                "appId": "beachfrontAppId",
-                "bidfloor": 3
-              }
-            }
-          }
-        ],
-        "site": {
-          "domain": "example.com",
-          "page": "http://www.example.com",
-          "publisher": {
-            "id": "publisherId"
-          },
-          "ext": {
-            "amp": 0
-          }
-        },
-        "device": {
-          "ua": "userAgent",
-          "dnt": 2,
-          "ip": "193.168.244.1",
-          "pxratio": 4.2,
-          "language": "en",
-          "ifa": "ifaId"
-        },
-        "user": {
-          "ext": {
-            "consent": "consentValue",
-            "digitrust": {
-              "id": "id",
-              "keyv": 123,
-              "pref": 0
-            }
-          }
-        },
-        "test": 1,
-        "at": 1,
-        "tmax": 3000,
-        "cur": [
-          "USD"
-        ],
-        "source": {
-          "fd": 1,
-          "tid": "tid"
-        },
-        "regs": {
-          "ext": {
-            "gdpr": 0
-          }
-        },
-        "ext": {
-          "prebid": {
-            "aliases": {
-              "appnexusAlias": "appnexus",
-              "conversantAlias": "conversant"
-            },
-            "targeting": {
-              "pricegranularity": {
-                "precision": 2,
-                "ranges": [
-                  {
-                    "max": 20,
-                    "increment": 0.1
-                  }
-                ]
-              },
-              "currency": {
-                "rates": {
-                  "EUR": {
-                    "USD": 1.2406
-                  },
-                  "USD": {
-                    "EUR": 0.811
-                  }
-                }
-              },
-              "includewinners": true,
-              "includebidderkeys": true
-            },
-            "cache": {
-              "bids": {},
-              "vastxml": {
-                "ttlseconds": 120
-              }
-            }
-          }
-        }
-      }
-    },
-=======
->>>>>>> dde21467
     "responsetimemillis": {
       "beachfront": "{{ beachfront.response_time_ms }}",
       "cache": "{{ cache.response_time_ms }}"
