--- conflicted
+++ resolved
@@ -51,136 +51,6 @@
   ],
   "cur": "USD",
   "ext": {
-<<<<<<< HEAD
-    "debug": {
-      "httpcalls": {
-        "adkernel": [
-          {
-            "uri": "{{ adkernel.exchange_uri }}?zone=101",
-            "requestbody": "{\"id\":\"tid\",\"imp\":[{\"id\":\"impId001\",\"banner\":{\"format\":[{\"w\":300,\"h\":250}]}}],\"site\":{\"domain\":\"example.com\",\"page\":\"http://www.example.com\"},\"device\":{\"ua\":\"userAgent\",\"dnt\":2,\"ip\":\"193.168.244.1\",\"pxratio\":4.2,\"language\":\"en\",\"ifa\":\"ifaId\"},\"user\":{\"buyeruid\":\"AK-UID\"},\"test\":1,\"at\":1,\"tmax\":3000,\"cur\":[\"USD\"],\"source\":{\"fd\":1,\"tid\":\"tid\"},\"regs\":{\"ext\":{\"gdpr\":0}},\"ext\":{\"prebid\":{\"targeting\":{\"pricegranularity\":{\"precision\":2,\"ranges\":[{\"max\":20,\"increment\":0.1}]},\"currency\":{\"rates\":{\"EUR\":{\"USD\":1.2406},\"USD\":{\"EUR\":0.811}}},\"includewinners\":true,\"includebidderkeys\":true},\"cache\":{\"bids\":{},\"vastxml\":{\"ttlseconds\":120}}}}}",
-            "responsebody": "{\"id\":\"tid\",\"seatbid\":[{\"bid\":[{\"id\":\"bid02\",\"impid\":\"impId001\",\"price\":2.25,\"cid\":\"1001\",\"crid\":\"2002\",\"adid\":\"2002\",\"adm\":\"<!-- admarkup -->\",\"adomain\":[\"tag-example.com\"]}]}],\"bidid\":\"wehM-93KGr0\"}",
-            "status": 200
-          }
-        ],
-        "cache": [
-          {
-            "uri": "{{ cache.endpoint }}",
-            "requestbody": "{\"puts\":[{\"type\":\"json\",\"value\":{\"id\":\"bid02\",\"impid\":\"impId001\",\"price\":2.25,\"adm\":\"<!-- admarkup -->\",\"adid\":\"2002\",\"adomain\":[\"tag-example.com\"],\"cid\":\"1001\",\"crid\":\"2002\"}},{\"type\":\"xml\",\"value\":\"<!-- admarkup -->\",\"expiry\":120}]}",
-            "responsebody": "{\"responses\":[{\"uuid\":\"71615e3d-8a18-4099-a807-3952199b532a\"},{\"uuid\":\"69c0e0c9-ce20-4d91-99d1-d821afd75727\"}]}",
-            "status": 200
-          }
-        ]
-      },
-      "resolvedrequest": {
-        "id": "tid",
-        "imp": [
-          {
-            "id": "impId001",
-            "banner": {
-              "format": [
-                {
-                  "w": 300,
-                  "h": 250
-                }
-              ]
-            },
-            "video": {
-              "mimes": [
-                "video/mp4"
-              ],
-              "w": 640,
-              "h": 480,
-              "skipmin": 0,
-              "skipafter": 0
-            },
-            "ext": {
-              "adkernel": {
-                "zoneId": 101,
-                "host": "localhost:8090"
-              }
-            }
-          }
-        ],
-        "site": {
-          "domain": "example.com",
-          "page": "http://www.example.com",
-          "publisher": {
-            "id": "publisherId"
-          },
-          "ext": {
-            "amp": 0
-          }
-        },
-        "device": {
-          "ua": "userAgent",
-          "dnt": 2,
-          "ip": "193.168.244.1",
-          "pxratio": 4.2,
-          "language": "en",
-          "ifa": "ifaId"
-        },
-        "user": {
-          "ext": {
-            "consent": "consentValue",
-            "digitrust": {
-              "id": "id",
-              "keyv": 123,
-              "pref": 0
-            }
-          }
-        },
-        "test": 1,
-        "at": 1,
-        "tmax": 3000,
-        "cur": [
-          "USD"
-        ],
-        "source": {
-          "fd": 1,
-          "tid": "tid"
-        },
-        "regs": {
-          "ext": {
-            "gdpr": 0
-          }
-        },
-        "ext": {
-          "prebid": {
-            "targeting": {
-              "pricegranularity": {
-                "precision": 2,
-                "ranges": [
-                  {
-                    "max": 20,
-                    "increment": 0.1
-                  }
-                ]
-              },
-              "currency": {
-                "rates": {
-                  "EUR": {
-                    "USD": 1.2406
-                  },
-                  "USD": {
-                    "EUR": 0.811
-                  }
-                }
-              },
-              "includewinners": true,
-              "includebidderkeys": true
-            },
-            "cache": {
-              "bids": {},
-              "vastxml": {
-                "ttlseconds": 120
-              }
-            }
-          }
-        }
-      }
-    },
-=======
->>>>>>> dde21467
     "responsetimemillis": {
       "adkernel": "{{ adkernel.response_time_ms }}",
       "cache": "{{ cache.response_time_ms }}"
