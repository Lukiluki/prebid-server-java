{
  "id": "tid",
  "seatbid": [
    {
      "bid": [
        {
          "id": "testid",
          "impid": "testimpid",
          "price": 0.01,
          "adid": "2068416",
          "cid": "8048",
          "crid": "24080",
          "ext": {
            "prebid": {
              "type": "banner",
              "targeting": {
                "hb_pb": "0.00",
                "hb_cache_id_advangelists": "3c0769d8-0dd9-465c-8bf3-f570605ba698",
                "hb_bidder_advangelists": "advangelists",
                "hb_bidder": "advangelists",
                "hb_cache_id": "3c0769d8-0dd9-465c-8bf3-f570605ba698",
                "hb_pb_advangelists": "0.00",
                "hb_cache_host": "{{ cache.host }}",
                "hb_cache_host_advangelists": "{{ cache.host }}",
                "hb_cache_path": "/cache",
                "hb_cache_path_advangelists": "/cache"
              },
              "cache": {
                "bids": {
                  "url": "{{ cache.resource_url }}3c0769d8-0dd9-465c-8bf3-f570605ba698",
                  "cacheId": "3c0769d8-0dd9-465c-8bf3-f570605ba698"
                }
              }
            }
          }
        }
      ],
      "seat": "advangelists",
      "group": 0
    }
  ],
  "cur": "USD",
  "ext": {
<<<<<<< HEAD
    "debug": {
      "httpcalls": {
        "advangelists": [
          {
            "uri": "{{ advangelists.exchange_uri }}?pubid=19f1b372c7548ec1fe734d2c9f8dc688",
            "requestbody": "{\"id\":\"tid\",\"imp\":[{\"id\":\"testimpid\",\"banner\":{\"format\":[{\"w\":320,\"h\":250},{\"w\":320,\"h\":300}],\"w\":320,\"h\":250},\"tagid\":\"dummyplacement\"}],\"site\":{\"domain\":\"\",\"page\":\"http://www.example.com\"},\"device\":{\"ua\":\"userAgent\",\"dnt\":2,\"ip\":\"193.168.244.1\",\"pxratio\":4.2,\"language\":\"en\",\"ifa\":\"ifaId\"},\"user\":{\"buyeruid\":\"AV-UID\"},\"test\":1,\"at\":1,\"tmax\":3000,\"cur\":[\"USD\"],\"source\":{\"fd\":1,\"tid\":\"tid\"},\"regs\":{\"ext\":{\"gdpr\":0}},\"ext\":{\"prebid\":{\"aliases\":{\"appnexusAlias\":\"appnexus\",\"conversantAlias\":\"conversant\"},\"targeting\":{\"pricegranularity\":{\"precision\":2,\"ranges\":[{\"max\":20,\"increment\":0.1}]},\"currency\":{\"rates\":{\"EUR\":{\"USD\":1.2406},\"USD\":{\"EUR\":0.811}}},\"includewinners\":true,\"includebidderkeys\":true},\"cache\":{\"bids\":{},\"vastxml\":{\"ttlseconds\":120}}}}}",
            "responsebody": "{\"id\":\"tid\",\"seatbid\":[{\"bid\":[{\"crid\":\"24080\",\"adid\":\"2068416\",\"price\":0.01,\"id\":\"testid\",\"impid\":\"testimpid\",\"cid\":\"8048\"}],\"type\":\"banner\"}]}",
            "status": 200
          }
        ],
        "cache": [
          {
            "uri": "{{ cache.endpoint }}",
            "requestbody": "{\"puts\":[{\"type\":\"json\",\"value\":{\"id\":\"testid\",\"impid\":\"testimpid\",\"price\":0.01,\"adid\":\"2068416\",\"cid\":\"8048\",\"crid\":\"24080\"}}]}",
            "responsebody": "{\"responses\":[{\"uuid\":\"3c0769d8-0dd9-465c-8bf3-f570605ba698\"}]}",
            "status": 200
          }
        ]
      },
      "resolvedrequest": {
        "id": "tid",
        "imp": [
          {
            "id": "testimpid",
            "banner": {
              "format": [
                {
                  "w": 320,
                  "h": 250
                },
                {
                  "w": 320,
                  "h": 300
                }
              ],
              "w": 320,
              "h": 250
            },
            "tagid": "impId021",
            "ext": {
              "advangelists": {
                "pubid": "19f1b372c7548ec1fe734d2c9f8dc688",
                "placement": "dummyplacement"
              }
            }
          }
        ],
        "site": {
          "domain": "example.com",
          "page": "http://www.example.com",
          "publisher": {
            "id": "publisherId"
          },
          "ext": {
            "amp": 0
          }
        },
        "device": {
          "ua": "userAgent",
          "dnt": 2,
          "ip": "193.168.244.1",
          "pxratio": 4.2,
          "language": "en",
          "ifa": "ifaId"
        },
        "user": {
          "ext": {
            "digitrust": {
              "id": "id",
              "keyv": 123,
              "pref": 0
            },
            "consent": "consentValue"
          }
        },
        "test": 1,
        "at": 1,
        "tmax": 3000,
        "cur": [
          "USD"
        ],
        "source": {
          "fd": 1,
          "tid": "tid"
        },
        "regs": {
          "ext": {
            "gdpr": 0
          }
        },
        "ext": {
          "prebid": {
            "aliases": {
              "appnexusAlias": "appnexus",
              "conversantAlias": "conversant"
            },
            "targeting": {
              "pricegranularity": {
                "precision": 2,
                "ranges": [
                  {
                    "max": 20,
                    "increment": 0.1
                  }
                ]
              },
              "currency": {
                "rates": {
                  "EUR": {
                    "USD": 1.2406
                  },
                  "USD": {
                    "EUR": 0.811
                  }
                }
              },
              "includewinners": true,
              "includebidderkeys": true
            },
            "cache": {
              "bids": {},
              "vastxml": {
                "ttlseconds": 120
              }
            }
          }
        }
      }
    },
=======
>>>>>>> dde21467
    "responsetimemillis": {
      "advangelists": "{{ advangelists.response_time_ms }}",
      "cache": "{{ cache.response_time_ms }}"
    },
    "tmaxrequest": 3000
  }
}<|MERGE_RESOLUTION|>--- conflicted
+++ resolved
@@ -41,138 +41,6 @@
   ],
   "cur": "USD",
   "ext": {
-<<<<<<< HEAD
-    "debug": {
-      "httpcalls": {
-        "advangelists": [
-          {
-            "uri": "{{ advangelists.exchange_uri }}?pubid=19f1b372c7548ec1fe734d2c9f8dc688",
-            "requestbody": "{\"id\":\"tid\",\"imp\":[{\"id\":\"testimpid\",\"banner\":{\"format\":[{\"w\":320,\"h\":250},{\"w\":320,\"h\":300}],\"w\":320,\"h\":250},\"tagid\":\"dummyplacement\"}],\"site\":{\"domain\":\"\",\"page\":\"http://www.example.com\"},\"device\":{\"ua\":\"userAgent\",\"dnt\":2,\"ip\":\"193.168.244.1\",\"pxratio\":4.2,\"language\":\"en\",\"ifa\":\"ifaId\"},\"user\":{\"buyeruid\":\"AV-UID\"},\"test\":1,\"at\":1,\"tmax\":3000,\"cur\":[\"USD\"],\"source\":{\"fd\":1,\"tid\":\"tid\"},\"regs\":{\"ext\":{\"gdpr\":0}},\"ext\":{\"prebid\":{\"aliases\":{\"appnexusAlias\":\"appnexus\",\"conversantAlias\":\"conversant\"},\"targeting\":{\"pricegranularity\":{\"precision\":2,\"ranges\":[{\"max\":20,\"increment\":0.1}]},\"currency\":{\"rates\":{\"EUR\":{\"USD\":1.2406},\"USD\":{\"EUR\":0.811}}},\"includewinners\":true,\"includebidderkeys\":true},\"cache\":{\"bids\":{},\"vastxml\":{\"ttlseconds\":120}}}}}",
-            "responsebody": "{\"id\":\"tid\",\"seatbid\":[{\"bid\":[{\"crid\":\"24080\",\"adid\":\"2068416\",\"price\":0.01,\"id\":\"testid\",\"impid\":\"testimpid\",\"cid\":\"8048\"}],\"type\":\"banner\"}]}",
-            "status": 200
-          }
-        ],
-        "cache": [
-          {
-            "uri": "{{ cache.endpoint }}",
-            "requestbody": "{\"puts\":[{\"type\":\"json\",\"value\":{\"id\":\"testid\",\"impid\":\"testimpid\",\"price\":0.01,\"adid\":\"2068416\",\"cid\":\"8048\",\"crid\":\"24080\"}}]}",
-            "responsebody": "{\"responses\":[{\"uuid\":\"3c0769d8-0dd9-465c-8bf3-f570605ba698\"}]}",
-            "status": 200
-          }
-        ]
-      },
-      "resolvedrequest": {
-        "id": "tid",
-        "imp": [
-          {
-            "id": "testimpid",
-            "banner": {
-              "format": [
-                {
-                  "w": 320,
-                  "h": 250
-                },
-                {
-                  "w": 320,
-                  "h": 300
-                }
-              ],
-              "w": 320,
-              "h": 250
-            },
-            "tagid": "impId021",
-            "ext": {
-              "advangelists": {
-                "pubid": "19f1b372c7548ec1fe734d2c9f8dc688",
-                "placement": "dummyplacement"
-              }
-            }
-          }
-        ],
-        "site": {
-          "domain": "example.com",
-          "page": "http://www.example.com",
-          "publisher": {
-            "id": "publisherId"
-          },
-          "ext": {
-            "amp": 0
-          }
-        },
-        "device": {
-          "ua": "userAgent",
-          "dnt": 2,
-          "ip": "193.168.244.1",
-          "pxratio": 4.2,
-          "language": "en",
-          "ifa": "ifaId"
-        },
-        "user": {
-          "ext": {
-            "digitrust": {
-              "id": "id",
-              "keyv": 123,
-              "pref": 0
-            },
-            "consent": "consentValue"
-          }
-        },
-        "test": 1,
-        "at": 1,
-        "tmax": 3000,
-        "cur": [
-          "USD"
-        ],
-        "source": {
-          "fd": 1,
-          "tid": "tid"
-        },
-        "regs": {
-          "ext": {
-            "gdpr": 0
-          }
-        },
-        "ext": {
-          "prebid": {
-            "aliases": {
-              "appnexusAlias": "appnexus",
-              "conversantAlias": "conversant"
-            },
-            "targeting": {
-              "pricegranularity": {
-                "precision": 2,
-                "ranges": [
-                  {
-                    "max": 20,
-                    "increment": 0.1
-                  }
-                ]
-              },
-              "currency": {
-                "rates": {
-                  "EUR": {
-                    "USD": 1.2406
-                  },
-                  "USD": {
-                    "EUR": 0.811
-                  }
-                }
-              },
-              "includewinners": true,
-              "includebidderkeys": true
-            },
-            "cache": {
-              "bids": {},
-              "vastxml": {
-                "ttlseconds": 120
-              }
-            }
-          }
-        }
-      }
-    },
-=======
->>>>>>> dde21467
     "responsetimemillis": {
       "advangelists": "{{ advangelists.response_time_ms }}",
       "cache": "{{ cache.response_time_ms }}"
