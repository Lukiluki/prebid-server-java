{
  "id": "tid",
  "seatbid": [
    {
      "bid": [
        {
          "id": "bid001",
          "impid": "impId001",
          "price": 1.25,
          "adm": "adm001",
          "crid": "crid001",
          "w": 300,
          "h": 250,
          "ext": {
            "prebid": {
              "type": "banner",
              "targeting": {
                "hb_pb": "1.20",
                "hb_cache_id_sonobi": "9092799c-93b0-4e11-a232-2c0151d5d275",
                "hb_cache_path_sonobi": "{{ cache.path }}",
                "hb_cache_path": "{{ cache.path }}",
                "hb_pb_sonobi": "1.20",
                "hb_size": "300x250",
                "hb_bidder_sonobi": "sonobi",
                "hb_size_sonobi": "300x250",
                "hb_bidder": "sonobi",
                "hb_cache_id": "9092799c-93b0-4e11-a232-2c0151d5d275",
                "hb_cache_host": "{{ cache.host }}",
                "hb_cache_host_sonobi": "{{ cache.host }}"
              },
              "cache": {
                "bids": {
                  "url": "{{ cache.resource_url }}9092799c-93b0-4e11-a232-2c0151d5d275",
                  "cacheId": "9092799c-93b0-4e11-a232-2c0151d5d275"
                }
              }
            }
          }
        },
        {
          "id": "bid01",
          "impid": "impId002",
          "price": 2.25,
          "adm": "adm002",
          "adid": "29681110",
          "adomain": [
            "video-example.com"
          ],
          "cid": "1001",
          "crid": "crid002",
          "cat": [
            "IAB2"
          ],
          "w": 640,
          "h": 480,
          "ext": {
            "prebid": {
              "type": "video",
              "targeting": {
                "hb_cache_id_sonobi": "83cdc325-c816-4d2e-bf2c-9213a70671dd",
                "hb_cache_path_sonobi": "{{ cache.path }}",
                "hb_size_sonobi": "640x480",
                "hb_cache_id": "83cdc325-c816-4d2e-bf2c-9213a70671dd",
                "hb_uuid_sonobi": "99dc3357-34ac-4819-9f68-0820039a542f",
                "hb_pb": "2.20",
                "hb_cache_path": "{{ cache.path }}",
                "hb_uuid": "99dc3357-34ac-4819-9f68-0820039a542f",
                "hb_pb_sonobi": "2.20",
                "hb_size": "640x480",
                "hb_bidder_sonobi": "sonobi",
                "hb_bidder": "sonobi",
                "hb_cache_host": "{{ cache.host }}",
                "hb_cache_host_sonobi": "{{ cache.host }}"
              },
              "cache": {
                "bids": {
                  "url": "{{ cache.resource_url }}83cdc325-c816-4d2e-bf2c-9213a70671dd",
                  "cacheId": "83cdc325-c816-4d2e-bf2c-9213a70671dd"
                },
                "vastXml": {
                  "url": "{{ cache.resource_url }}99dc3357-34ac-4819-9f68-0820039a542f",
                  "cacheId": "99dc3357-34ac-4819-9f68-0820039a542f"
                }
              }
            }
          }
        }
      ],
      "seat": "sonobi",
      "group": 0
    }
  ],
  "cur": "USD",
  "ext": {
<<<<<<< HEAD
    "debug": {
      "httpcalls": {
        "sonobi": [
          {
            "uri": "{{ sonobi.exchange_uri }}",
            "requestbody": "{\"id\":\"tid\",\"imp\":[{\"id\":\"impId001\",\"banner\":{\"format\":[{\"w\":300,\"h\":250}]},\"tagid\":\"first-tagid\",\"ext\":{\"bidder\":{\"TagID\":\"first-tagid\"}}}],\"site\":{\"domain\":\"example.com\",\"page\":\"http://www.example.com\",\"publisher\":{\"id\":\"publisherId\"}},\"device\":{\"ua\":\"userAgent\",\"dnt\":2,\"ip\":\"193.168.244.1\",\"pxratio\":4.2,\"language\":\"en\",\"ifa\":\"ifaId\"},\"user\":{\"buyeruid\":\"SB-UID\"},\"test\":1,\"at\":1,\"tmax\":3000,\"cur\":[\"USD\"],\"source\":{\"fd\":1,\"tid\":\"tid\"},\"regs\":{\"ext\":{\"gdpr\":0}},\"ext\":{\"prebid\":{\"targeting\":{\"pricegranularity\":{\"precision\":2,\"ranges\":[{\"max\":20,\"increment\":0.1}]},\"currency\":{\"rates\":{\"EUR\":{\"USD\":1.2406},\"USD\":{\"EUR\":0.811}}},\"includewinners\":true,\"includebidderkeys\":true},\"cache\":{\"bids\":{},\"vastxml\":{\"ttlseconds\":120}}}}}",
            "responsebody": "{\"id\":\"tid\",\"seatbid\":[{\"bid\":[{\"id\":\"bid001\",\"impid\":\"impId001\",\"price\":1.25,\"crid\":\"crid001\",\"adm\":\"adm001\",\"h\":250,\"w\":300}]}],\"bidid\":\"bid001\"}",
            "status": 200
          },
          {
            "uri": "{{ sonobi.exchange_uri }}",
            "requestbody": "{\"id\":\"tid\",\"imp\":[{\"id\":\"impId002\",\"video\":{\"mimes\":[\"video/mp4\"],\"w\":640,\"h\":480,\"skipmin\":0,\"skipafter\":0},\"tagid\":\"second-tagid\",\"ext\":{\"bidder\":{\"TagID\":\"second-tagid\"}}}],\"site\":{\"domain\":\"example.com\",\"page\":\"http://www.example.com\",\"publisher\":{\"id\":\"publisherId\"}},\"device\":{\"ua\":\"userAgent\",\"dnt\":2,\"ip\":\"193.168.244.1\",\"pxratio\":4.2,\"language\":\"en\",\"ifa\":\"ifaId\"},\"user\":{\"buyeruid\":\"SB-UID\"},\"test\":1,\"at\":1,\"tmax\":3000,\"cur\":[\"USD\"],\"source\":{\"fd\":1,\"tid\":\"tid\"},\"regs\":{\"ext\":{\"gdpr\":0}},\"ext\":{\"prebid\":{\"targeting\":{\"pricegranularity\":{\"precision\":2,\"ranges\":[{\"max\":20,\"increment\":0.1}]},\"currency\":{\"rates\":{\"EUR\":{\"USD\":1.2406},\"USD\":{\"EUR\":0.811}}},\"includewinners\":true,\"includebidderkeys\":true},\"cache\":{\"bids\":{},\"vastxml\":{\"ttlseconds\":120}}}}}",
            "responsebody": "{\"id\":\"tid\",\"seatbid\":[{\"bid\":[{\"id\":\"bid01\",\"impid\":\"impId002\",\"price\":2.25,\"cid\":\"1001\",\"crid\":\"crid002\",\"adid\":\"29681110\",\"adm\":\"adm002\",\"cat\":[\"IAB2\"],\"adomain\":[\"video-example.com\"],\"h\":480,\"w\":640}]}],\"bidid\":\"bid01\"}",
            "status": 200
          }
        ],
        "cache": [
          {
            "uri": "{{ cache.endpoint }}",
            "requestbody": "{\"puts\":[{\"type\":\"json\",\"value\":{\"id\":\"bid001\",\"impid\":\"impId001\",\"price\":1.25,\"adm\":\"adm001\",\"crid\":\"crid001\",\"w\":300,\"h\":250}},{\"type\":\"json\",\"value\":{\"id\":\"bid01\",\"impid\":\"impId002\",\"price\":2.25,\"adm\":\"adm002\",\"adid\":\"29681110\",\"adomain\":[\"video-example.com\"],\"cid\":\"1001\",\"crid\":\"crid002\",\"cat\":[\"IAB2\"],\"w\":640,\"h\":480}},{\"type\":\"xml\",\"value\":\"adm002\",\"expiry\":120}]}",
            "responsebody": "{\"responses\":[{\"uuid\":\"9092799c-93b0-4e11-a232-2c0151d5d275\"},{\"uuid\":\"83cdc325-c816-4d2e-bf2c-9213a70671dd\"},{\"uuid\":\"99dc3357-34ac-4819-9f68-0820039a542f\"}]}",
            "status": 200
          }
        ]
      },
      "resolvedrequest": {
        "id": "tid",
        "imp": [
          {
            "id": "impId001",
            "banner": {
              "format": [
                {
                  "w": 300,
                  "h": 250
                }
              ]
            },
            "ext": {
              "sonobi": {
                "TagID": "first-tagid"
              }
            }
          },
          {
            "id": "impId002",
            "video": {
              "mimes": [
                "video/mp4"
              ],
              "w": 640,
              "h": 480,
              "skipmin": 0,
              "skipafter": 0
            },
            "ext": {
              "sonobi": {
                "TagID": "second-tagid"
              }
            }
          }
        ],
        "site": {
          "domain": "example.com",
          "page": "http://www.example.com",
          "publisher": {
            "id": "publisherId"
          },
          "ext": {
            "amp": 0
          }
        },
        "device": {
          "ua": "userAgent",
          "dnt": 2,
          "ip": "193.168.244.1",
          "pxratio": 4.2,
          "language": "en",
          "ifa": "ifaId"
        },
        "user": {
          "ext": {
            "digitrust": {
              "id": "id",
              "keyv": 123,
              "pref": 0
            },
            "consent": "consentValue"
          }
        },
        "test": 1,
        "at": 1,
        "tmax": 3000,
        "cur": [
          "USD"
        ],
        "source": {
          "fd": 1,
          "tid": "tid"
        },
        "regs": {
          "ext": {
            "gdpr": 0
          }
        },
        "ext": {
          "prebid": {
            "targeting": {
              "pricegranularity": {
                "precision": 2,
                "ranges": [
                  {
                    "max": 20,
                    "increment": 0.1
                  }
                ]
              },
              "currency": {
                "rates": {
                  "EUR": {
                    "USD": 1.2406
                  },
                  "USD": {
                    "EUR": 0.811
                  }
                }
              },
              "includewinners": true,
              "includebidderkeys": true
            },
            "cache": {
              "bids": {},
              "vastxml": {
                "ttlseconds": 120
              }
            }
          }
        }
      }
    },
=======
>>>>>>> dde21467
    "responsetimemillis": {
      "sonobi": "{{ sonobi.response_time_ms }}",
      "cache": "{{ cache.response_time_ms }}"
    },
    "tmaxrequest": 3000
  }
}<|MERGE_RESOLUTION|>--- conflicted
+++ resolved
@@ -92,149 +92,6 @@
   ],
   "cur": "USD",
   "ext": {
-<<<<<<< HEAD
-    "debug": {
-      "httpcalls": {
-        "sonobi": [
-          {
-            "uri": "{{ sonobi.exchange_uri }}",
-            "requestbody": "{\"id\":\"tid\",\"imp\":[{\"id\":\"impId001\",\"banner\":{\"format\":[{\"w\":300,\"h\":250}]},\"tagid\":\"first-tagid\",\"ext\":{\"bidder\":{\"TagID\":\"first-tagid\"}}}],\"site\":{\"domain\":\"example.com\",\"page\":\"http://www.example.com\",\"publisher\":{\"id\":\"publisherId\"}},\"device\":{\"ua\":\"userAgent\",\"dnt\":2,\"ip\":\"193.168.244.1\",\"pxratio\":4.2,\"language\":\"en\",\"ifa\":\"ifaId\"},\"user\":{\"buyeruid\":\"SB-UID\"},\"test\":1,\"at\":1,\"tmax\":3000,\"cur\":[\"USD\"],\"source\":{\"fd\":1,\"tid\":\"tid\"},\"regs\":{\"ext\":{\"gdpr\":0}},\"ext\":{\"prebid\":{\"targeting\":{\"pricegranularity\":{\"precision\":2,\"ranges\":[{\"max\":20,\"increment\":0.1}]},\"currency\":{\"rates\":{\"EUR\":{\"USD\":1.2406},\"USD\":{\"EUR\":0.811}}},\"includewinners\":true,\"includebidderkeys\":true},\"cache\":{\"bids\":{},\"vastxml\":{\"ttlseconds\":120}}}}}",
-            "responsebody": "{\"id\":\"tid\",\"seatbid\":[{\"bid\":[{\"id\":\"bid001\",\"impid\":\"impId001\",\"price\":1.25,\"crid\":\"crid001\",\"adm\":\"adm001\",\"h\":250,\"w\":300}]}],\"bidid\":\"bid001\"}",
-            "status": 200
-          },
-          {
-            "uri": "{{ sonobi.exchange_uri }}",
-            "requestbody": "{\"id\":\"tid\",\"imp\":[{\"id\":\"impId002\",\"video\":{\"mimes\":[\"video/mp4\"],\"w\":640,\"h\":480,\"skipmin\":0,\"skipafter\":0},\"tagid\":\"second-tagid\",\"ext\":{\"bidder\":{\"TagID\":\"second-tagid\"}}}],\"site\":{\"domain\":\"example.com\",\"page\":\"http://www.example.com\",\"publisher\":{\"id\":\"publisherId\"}},\"device\":{\"ua\":\"userAgent\",\"dnt\":2,\"ip\":\"193.168.244.1\",\"pxratio\":4.2,\"language\":\"en\",\"ifa\":\"ifaId\"},\"user\":{\"buyeruid\":\"SB-UID\"},\"test\":1,\"at\":1,\"tmax\":3000,\"cur\":[\"USD\"],\"source\":{\"fd\":1,\"tid\":\"tid\"},\"regs\":{\"ext\":{\"gdpr\":0}},\"ext\":{\"prebid\":{\"targeting\":{\"pricegranularity\":{\"precision\":2,\"ranges\":[{\"max\":20,\"increment\":0.1}]},\"currency\":{\"rates\":{\"EUR\":{\"USD\":1.2406},\"USD\":{\"EUR\":0.811}}},\"includewinners\":true,\"includebidderkeys\":true},\"cache\":{\"bids\":{},\"vastxml\":{\"ttlseconds\":120}}}}}",
-            "responsebody": "{\"id\":\"tid\",\"seatbid\":[{\"bid\":[{\"id\":\"bid01\",\"impid\":\"impId002\",\"price\":2.25,\"cid\":\"1001\",\"crid\":\"crid002\",\"adid\":\"29681110\",\"adm\":\"adm002\",\"cat\":[\"IAB2\"],\"adomain\":[\"video-example.com\"],\"h\":480,\"w\":640}]}],\"bidid\":\"bid01\"}",
-            "status": 200
-          }
-        ],
-        "cache": [
-          {
-            "uri": "{{ cache.endpoint }}",
-            "requestbody": "{\"puts\":[{\"type\":\"json\",\"value\":{\"id\":\"bid001\",\"impid\":\"impId001\",\"price\":1.25,\"adm\":\"adm001\",\"crid\":\"crid001\",\"w\":300,\"h\":250}},{\"type\":\"json\",\"value\":{\"id\":\"bid01\",\"impid\":\"impId002\",\"price\":2.25,\"adm\":\"adm002\",\"adid\":\"29681110\",\"adomain\":[\"video-example.com\"],\"cid\":\"1001\",\"crid\":\"crid002\",\"cat\":[\"IAB2\"],\"w\":640,\"h\":480}},{\"type\":\"xml\",\"value\":\"adm002\",\"expiry\":120}]}",
-            "responsebody": "{\"responses\":[{\"uuid\":\"9092799c-93b0-4e11-a232-2c0151d5d275\"},{\"uuid\":\"83cdc325-c816-4d2e-bf2c-9213a70671dd\"},{\"uuid\":\"99dc3357-34ac-4819-9f68-0820039a542f\"}]}",
-            "status": 200
-          }
-        ]
-      },
-      "resolvedrequest": {
-        "id": "tid",
-        "imp": [
-          {
-            "id": "impId001",
-            "banner": {
-              "format": [
-                {
-                  "w": 300,
-                  "h": 250
-                }
-              ]
-            },
-            "ext": {
-              "sonobi": {
-                "TagID": "first-tagid"
-              }
-            }
-          },
-          {
-            "id": "impId002",
-            "video": {
-              "mimes": [
-                "video/mp4"
-              ],
-              "w": 640,
-              "h": 480,
-              "skipmin": 0,
-              "skipafter": 0
-            },
-            "ext": {
-              "sonobi": {
-                "TagID": "second-tagid"
-              }
-            }
-          }
-        ],
-        "site": {
-          "domain": "example.com",
-          "page": "http://www.example.com",
-          "publisher": {
-            "id": "publisherId"
-          },
-          "ext": {
-            "amp": 0
-          }
-        },
-        "device": {
-          "ua": "userAgent",
-          "dnt": 2,
-          "ip": "193.168.244.1",
-          "pxratio": 4.2,
-          "language": "en",
-          "ifa": "ifaId"
-        },
-        "user": {
-          "ext": {
-            "digitrust": {
-              "id": "id",
-              "keyv": 123,
-              "pref": 0
-            },
-            "consent": "consentValue"
-          }
-        },
-        "test": 1,
-        "at": 1,
-        "tmax": 3000,
-        "cur": [
-          "USD"
-        ],
-        "source": {
-          "fd": 1,
-          "tid": "tid"
-        },
-        "regs": {
-          "ext": {
-            "gdpr": 0
-          }
-        },
-        "ext": {
-          "prebid": {
-            "targeting": {
-              "pricegranularity": {
-                "precision": 2,
-                "ranges": [
-                  {
-                    "max": 20,
-                    "increment": 0.1
-                  }
-                ]
-              },
-              "currency": {
-                "rates": {
-                  "EUR": {
-                    "USD": 1.2406
-                  },
-                  "USD": {
-                    "EUR": 0.811
-                  }
-                }
-              },
-              "includewinners": true,
-              "includebidderkeys": true
-            },
-            "cache": {
-              "bids": {},
-              "vastxml": {
-                "ttlseconds": 120
-              }
-            }
-          }
-        }
-      }
-    },
-=======
->>>>>>> dde21467
     "responsetimemillis": {
       "sonobi": "{{ sonobi.response_time_ms }}",
       "cache": "{{ cache.response_time_ms }}"
