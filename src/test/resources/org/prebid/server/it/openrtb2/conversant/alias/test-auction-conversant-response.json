--- conflicted
+++ resolved
@@ -44,131 +44,6 @@
   ],
   "cur": "USD",
   "ext": {
-<<<<<<< HEAD
-    "debug": {
-      "httpcalls": {
-        "cache": [
-          {
-            "uri": "{{ cache.endpoint }}",
-            "requestbody": "{\"puts\":[{\"type\":\"json\",\"value\":{\"id\":\"671800140\",\"impid\":\"impId4\",\"price\":5,\"adm\":\"adm4\",\"crid\":\"crid4\",\"w\":300,\"h\":600}}]}",
-            "responsebody": "{\"responses\":[{\"uuid\":\"618de608-9f7d-4152-82bf-81d34a617cfc\"}]}",
-            "status": 200
-          }
-        ],
-        "conversantAlias": [
-          {
-            "uri": "{{ conversant.exchange_uri }}",
-            "requestbody": "{\"id\":\"tid\",\"imp\":[{\"id\":\"impId4\",\"banner\":{\"format\":[{\"w\":300,\"h\":600}],\"w\":300,\"h\":600},\"displaymanager\":\"prebid-s2s\",\"displaymanagerver\":\"1.0.1\",\"ext\":{\"bidder\":{\"site_id\":\"siteId2\"}}}],\"site\":{\"id\":\"siteId2\",\"domain\":\"example.com\",\"page\":\"http://www.example.com\",\"publisher\":{\"id\":\"publisherId\"}},\"device\":{\"ua\":\"userAgent\",\"dnt\":2,\"ip\":\"193.168.244.1\",\"pxratio\":4.2,\"language\":\"en\",\"ifa\":\"ifaId\"},\"user\":{\"buyeruid\":\"CV-UID\"},\"test\":1,\"at\":1,\"tmax\":3000,\"cur\":[\"USD\"],\"source\":{\"fd\":1,\"tid\":\"tid\"},\"regs\":{\"ext\":{\"gdpr\":0}},\"ext\":{\"prebid\":{\"aliases\":{\"conversantAlias\":\"conversant\"},\"targeting\":{\"pricegranularity\":{\"precision\":2,\"ranges\":[{\"max\":20,\"increment\":0.1}]},\"currency\":{\"rates\":{\"EUR\":{\"USD\":1.2406},\"USD\":{\"EUR\":0.811}}},\"includewinners\":true,\"includebidderkeys\":true},\"cache\":{\"bids\":{},\"vastxml\":{\"ttlseconds\":120}}}}}",
-            "responsebody": "{\"id\":\"bidResponseId4\",\"seatbid\":[{\"bid\":[{\"id\":\"671800140\",\"impid\":\"impId4\",\"price\":5.0,\"adm\":\"adm4\",\"crid\":\"crid4\",\"w\":300,\"h\":600}],\"seat\":\"seatId4\",\"group\":0}]}",
-            "status": 200
-          }
-        ]
-      },
-      "resolvedrequest": {
-        "id": "tid",
-        "imp": [
-          {
-            "id": "impId4",
-            "banner": {
-              "format": [
-                {
-                  "w": 300,
-                  "h": 600
-                }
-              ],
-              "w": 300,
-              "h": 600
-            },
-            "ext": {
-              "conversantAlias": {
-                "site_id": "siteId2"
-              }
-            }
-          }
-        ],
-        "site": {
-          "domain": "example.com",
-          "page": "http://www.example.com",
-          "publisher": {
-            "id": "publisherId"
-          },
-          "ext": {
-            "amp": 0
-          }
-        },
-        "device": {
-          "ua": "userAgent",
-          "dnt": 2,
-          "ip": "193.168.244.1",
-          "pxratio": 4.2,
-          "language": "en",
-          "ifa": "ifaId"
-        },
-        "user": {
-          "ext": {
-            "digitrust": {
-              "id": "id",
-              "keyv": 123,
-              "pref": 0
-            },
-            "consent": "consentValue"
-          }
-        },
-        "test": 1,
-        "at": 1,
-        "tmax": 3000,
-        "cur": [
-          "USD"
-        ],
-        "source": {
-          "fd": 1,
-          "tid": "tid"
-        },
-        "regs": {
-          "ext": {
-            "gdpr": 0
-          }
-        },
-        "ext": {
-          "prebid": {
-            "aliases": {
-              "conversantAlias": "conversant"
-            },
-            "targeting": {
-              "pricegranularity": {
-                "precision": 2,
-                "ranges": [
-                  {
-                    "max": 20,
-                    "increment": 0.1
-                  }
-                ]
-              },
-              "currency": {
-                "rates": {
-                  "EUR": {
-                    "USD": 1.2406
-                  },
-                  "USD": {
-                    "EUR": 0.811
-                  }
-                }
-              },
-              "includewinners": true,
-              "includebidderkeys": true
-            },
-            "cache": {
-              "bids": {},
-              "vastxml": {
-                "ttlseconds": 120
-              }
-            }
-          }
-        }
-      }
-    },
-=======
->>>>>>> dde21467
     "responsetimemillis": {
       "conversantAlias": "{{ conversantAlias.response_time_ms }}",
       "cache": "{{ cache.response_time_ms }}"
