package org.prebid.server.metric;

import com.codahale.metrics.MetricRegistry;
import com.iab.openrtb.request.Imp;
import org.prebid.server.bidder.BidderCatalog;
import org.prebid.server.metric.model.AccountMetricsVerbosityLevel;

import java.util.ArrayList;
import java.util.Collection;
import java.util.EnumMap;
import java.util.HashMap;
import java.util.List;
import java.util.Map;
import java.util.Objects;
import java.util.function.Function;
import java.util.stream.Collectors;

/**
 * Defines interface for submitting different kinds of metrics.
 */
public class Metrics extends UpdatableMetrics {

    private static final String METRICS_UNKNOWN_BIDDER = "UNKNOWN";

    private AccountMetricsVerbosity accountMetricsVerbosity;
    private final BidderCatalog bidderCatalog;

    private final Function<MetricName, RequestStatusMetrics> requestMetricsCreator;
    private final Function<String, AccountMetrics> accountMetricsCreator;
    private final Function<String, AdapterMetrics> adapterMetricsCreator;
    // not thread-safe maps are intentionally used here because it's harmless in this particular case - eventually
    // this all boils down to metrics lookup by underlying metric registry and that operation is guaranteed to be
    // thread-safe
    private final Map<MetricName, RequestStatusMetrics> requestMetrics;
    private final Map<String, AccountMetrics> accountMetrics;
    private final Map<String, AdapterMetrics> adapterMetrics;
    private final UserSyncMetrics userSyncMetrics;
    private final CookieSyncMetrics cookieSyncMetrics;

    public Metrics(MetricRegistry metricRegistry, CounterType counterType, AccountMetricsVerbosity
            accountMetricsVerbosity, BidderCatalog bidderCatalog) {
        super(metricRegistry, counterType, MetricName::toString);

        this.accountMetricsVerbosity = Objects.requireNonNull(accountMetricsVerbosity);
        this.bidderCatalog = Objects.requireNonNull(bidderCatalog);

        requestMetricsCreator = requestType -> new RequestStatusMetrics(metricRegistry, counterType, requestType);
        accountMetricsCreator = account -> new AccountMetrics(metricRegistry, counterType, account);
        adapterMetricsCreator = adapterType -> new AdapterMetrics(metricRegistry, counterType, adapterType);
        requestMetrics = new EnumMap<>(MetricName.class);
        accountMetrics = new HashMap<>();
        adapterMetrics = new HashMap<>();
        userSyncMetrics = new UserSyncMetrics(metricRegistry, counterType);
        cookieSyncMetrics = new CookieSyncMetrics(metricRegistry, counterType);
    }

    RequestStatusMetrics forRequestType(MetricName requestType) {
        return requestMetrics.computeIfAbsent(requestType, requestMetricsCreator);
    }

    AccountMetrics forAccount(String account) {
        return accountMetrics.computeIfAbsent(account, accountMetricsCreator);
    }

    AdapterMetrics forAdapter(String adapterType) {
        return adapterMetrics.computeIfAbsent(adapterType, adapterMetricsCreator);
    }

    UserSyncMetrics userSync() {
        return userSyncMetrics;
    }

    CookieSyncMetrics cookieSync() {
        return cookieSyncMetrics;
    }

    public void updateSafariRequestsMetric(boolean isSafari) {
        if (isSafari) {
            incCounter(MetricName.safari_requests);
        }
    }

    public void updateAppAndNoCookieAndImpsRequestedMetrics(boolean isApp, boolean liveUidsPresent, boolean isSafari,
                                                            int numImps) {
        if (isApp) {
            incCounter(MetricName.app_requests);
        } else if (!liveUidsPresent) {
            incCounter(MetricName.no_cookie_requests);
            if (isSafari) {
                incCounter(MetricName.safari_no_cookie_requests);
            }
        }
        incCounter(MetricName.imps_requested, numImps);
    }

    public void updateImpTypesMetrics(Map<String, Long> countPerMediaType) {
        for (Map.Entry<String, Long> mediaTypeCount : countPerMediaType.entrySet()) {
            switch (mediaTypeCount.getKey()) {
                case "banner":
                    incCounter(MetricName.imps_banner, mediaTypeCount.getValue());
                    break;
                case "video":
                    incCounter(MetricName.imps_video, mediaTypeCount.getValue());
                    break;
                case "native":
                    incCounter(MetricName.imps_native, mediaTypeCount.getValue());
                    break;
                case "audio":
                    incCounter(MetricName.imps_audio, mediaTypeCount.getValue());
                    break;
                default:
                    // ignore unrecognized media types
                    break;
            }
        }
    }

    public void updateImpTypesMetrics(List<Imp> imps) {

        final Map<String, Long> mediaTypeToCount = imps.stream()
                .map(Metrics::getPresentMediaTypes)
                .flatMap(Collection::stream)
                .collect(Collectors.groupingBy(Function.identity(), Collectors.counting()));

        updateImpTypesMetrics(mediaTypeToCount);
    }

    private static List<String> getPresentMediaTypes(Imp imp) {
        final List<String> impMediaTypes = new ArrayList<>();

        if (imp.getBanner() != null) {
            impMediaTypes.add("banner");
        }
        if (imp.getVideo() != null) {
            impMediaTypes.add("video");
        }
        if (imp.getXNative() != null) {
            impMediaTypes.add("native");
        }
        if (imp.getAudio() != null) {
            impMediaTypes.add("audio");
        }

        return impMediaTypes;
    }

    public void updateRequestTimeMetric(long millis) {
        updateTimer(MetricName.request_time, millis);
    }

    public void updateRequestTypeMetric(MetricName requestType, MetricName requestStatus) {
        forRequestType(requestType).incCounter(requestStatus);
    }

    public void updateAccountRequestMetrics(String accountId, MetricName requestType) {
        final AccountMetricsVerbosityLevel verbosityLevel = accountMetricsVerbosity.forAccount(accountId);
        if (verbosityLevel.isAtLeast(AccountMetricsVerbosityLevel.basic)) {
            final AccountMetrics accountMetrics = forAccount(accountId);

            accountMetrics.incCounter(MetricName.requests);
            if (verbosityLevel.isAtLeast(AccountMetricsVerbosityLevel.detailed)) {
                accountMetrics.requestType().incCounter(requestType);
            }
        }
    }

<<<<<<< HEAD
    public void increaseAccountRejectedRequestCounter(String accountId) {
        final AccountMetrics accountMetrics = forAccount(accountId);
        //rejected
=======
    public void updateAccountRequestRejectedMetrics(String accountId) {
        final AccountMetrics accountMetrics = forAccount(accountId);
>>>>>>> df978700
        accountMetrics.requests().incCounter(MetricName.rejected);
    }

    public void updateAdapterRequestTypeAndNoCookieMetrics(String bidder, MetricName requestType, boolean noCookie) {
        final AdapterMetrics adapterMetrics = forAdapter(resolveMetricsBidderName(bidder));

        adapterMetrics.requestType().incCounter(requestType);

        if (noCookie) {
            adapterMetrics.incCounter(MetricName.no_cookie_requests);
        }
    }

    private String resolveMetricsBidderName(String bidder) {
        if (bidderCatalog.isValidName(bidder)) {
            return bidder;
        }
        final String nameByAlias = bidderCatalog.nameByAlias(bidder);
        return nameByAlias != null ? nameByAlias : METRICS_UNKNOWN_BIDDER;
    }

    public void updateAdapterResponseTime(String bidder, String accountId, int responseTime) {
        final String metricsBidderName = resolveMetricsBidderName(bidder);
        final AdapterMetrics adapterMetrics = forAdapter(metricsBidderName);
        adapterMetrics.updateTimer(MetricName.request_time, responseTime);

        if (accountMetricsVerbosity.forAccount(accountId).isAtLeast(AccountMetricsVerbosityLevel.detailed)) {
            final AdapterMetrics accountAdapterMetrics = forAccount(accountId).forAdapter(metricsBidderName);
            accountAdapterMetrics.updateTimer(MetricName.request_time, responseTime);
        }
    }

    public void updateAdapterRequestNobidMetrics(String bidder, String accountId) {
        final String metricsBidderName = resolveMetricsBidderName(bidder);
        forAdapter(metricsBidderName).request().incCounter(MetricName.nobid);
        if (accountMetricsVerbosity.forAccount(accountId).isAtLeast(AccountMetricsVerbosityLevel.detailed)) {
            forAccount(accountId).forAdapter(metricsBidderName).request().incCounter(MetricName.nobid);
        }
    }

    public void updateAdapterRequestGotbidsMetrics(String bidder, String accountId) {
        final String metricsBidderName = resolveMetricsBidderName(bidder);
        forAdapter(metricsBidderName).request().incCounter(MetricName.gotbids);
        if (accountMetricsVerbosity.forAccount(accountId).isAtLeast(AccountMetricsVerbosityLevel.detailed)) {
            forAccount(accountId).forAdapter(metricsBidderName).request().incCounter(MetricName.gotbids);
        }
    }

    public void updateAdapterBidMetrics(String bidder, String accountId, long cpm, boolean isAdm, String bidType) {
        final String metricsBidderName = resolveMetricsBidderName(bidder);
        final AdapterMetrics adapterMetrics = forAdapter(metricsBidderName);
        adapterMetrics.updateHistogram(MetricName.prices, cpm);
        adapterMetrics.incCounter(MetricName.bids_received);
        adapterMetrics.forBidType(bidType)
                .incCounter(isAdm ? MetricName.adm_bids_received : MetricName.nurl_bids_received);

        if (accountMetricsVerbosity.forAccount(accountId).isAtLeast(AccountMetricsVerbosityLevel.detailed)) {
            final AdapterMetrics accountAdapterMetrics = forAccount(accountId).forAdapter(metricsBidderName);
            accountAdapterMetrics.updateHistogram(MetricName.prices, cpm);
            accountAdapterMetrics.incCounter(MetricName.bids_received);
        }
    }

    public void updateAdapterRequestErrorMetric(String bidder, MetricName errorMetric) {
        forAdapter(resolveMetricsBidderName(bidder)).request().incCounter(errorMetric);
    }

    public void updateUserSyncOptoutMetric() {
        userSync().incCounter(MetricName.opt_outs);
    }

    public void updateUserSyncBadRequestMetric() {
        userSync().incCounter(MetricName.bad_requests);
    }

    public void updateUserSyncSetsMetric(String bidder) {
        userSync().forBidder(bidder).incCounter(MetricName.sets);
    }

    public void updateUserSyncGdprPreventMetric(String bidder) {
        userSync().forBidder(bidder).incCounter(MetricName.gdpr_prevent);
    }

    public void updateCookieSyncRequestMetric() {
        incCounter(MetricName.cookie_sync_requests);
    }

    public void updateCookieSyncGenMetric(String bidder) {
        cookieSync().forBidder(bidder).incCounter(MetricName.gen);
    }

    public void updateCookieSyncMatchesMetric(String bidder) {
        cookieSync().forBidder(bidder).incCounter(MetricName.matches);
    }

    public void updateCookieSyncGdprPreventMetric(String bidder) {
        cookieSync().forBidder(resolveMetricsBidderName(bidder)).incCounter(MetricName.gdpr_prevent);
    }

    public void updateGdprMaskedMetric(String bidder) {
        forAdapter(bidder).incCounter(MetricName.gdpr_masked);
    }

    public void updateConnectionAcceptErrors() {
        incCounter(MetricName.connection_accept_errors);
    }

    public void updateDatabaseQueryTimeMetric(long millis) {
        updateTimer(MetricName.db_query_time, millis);
    }

    public void updateDatabaseCircuitBreakerMetric(boolean opened) {
        if (opened) {
            incCounter(MetricName.db_circuitbreaker_opened);
        } else {
            incCounter(MetricName.db_circuitbreaker_closed);
        }
    }

    public void updateHttpClientCircuitBreakerMetric(boolean opened) {
        if (opened) {
            incCounter(MetricName.httpclient_circuitbreaker_opened);
        } else {
            incCounter(MetricName.httpclient_circuitbreaker_closed);
        }
    }

    public void updateGeoLocationMetric(boolean successful) {
        incCounter(MetricName.geolocation_requests);
        if (successful) {
            incCounter(MetricName.geolocation_successful);
        } else {
            incCounter(MetricName.geolocation_fail);
        }
    }

    public void updateGeoLocationCircuitBreakerMetric(boolean opened) {
        if (opened) {
            incCounter(MetricName.geolocation_circuitbreaker_opened);
        } else {
            incCounter(MetricName.geolocation_circuitbreaker_closed);
        }
    }

    public void updateStoredRequestMetric(boolean found) {
        if (found) {
            incCounter(MetricName.stored_requests_found);
        } else {
            incCounter(MetricName.stored_requests_missing);
        }
    }

    public void updateStoredImpsMetric(boolean found) {
        if (found) {
            incCounter(MetricName.stored_imps_found);
        } else {
            incCounter(MetricName.stored_imps_missing);
        }
    }

    public void updateCacheRequestSuccessTime(long timeElapsed) {
        updateTimer(MetricName.prebid_cache_request_success_time, timeElapsed);
    }

    public void updateCacheRequestFailedTime(long timeElapsed) {
        updateTimer(MetricName.prebid_cache_request_error_time, timeElapsed);
    }
}<|MERGE_RESOLUTION|>--- conflicted
+++ resolved
@@ -164,14 +164,8 @@
         }
     }
 
-<<<<<<< HEAD
-    public void increaseAccountRejectedRequestCounter(String accountId) {
-        final AccountMetrics accountMetrics = forAccount(accountId);
-        //rejected
-=======
     public void updateAccountRequestRejectedMetrics(String accountId) {
         final AccountMetrics accountMetrics = forAccount(accountId);
->>>>>>> df978700
         accountMetrics.requests().incCounter(MetricName.rejected);
     }
 
