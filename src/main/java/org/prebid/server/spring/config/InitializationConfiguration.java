package org.prebid.server.spring.config;

import org.prebid.server.metric.Metrics;
import org.prebid.server.vertx.ContextRunner;
import org.prebid.server.vertx.Initializable;
import org.prebid.server.vertx.http.HttpClient;
import org.springframework.beans.factory.annotation.Autowired;
import org.springframework.context.annotation.Configuration;
import org.springframework.context.event.ContextRefreshedEvent;
import org.springframework.context.event.EventListener;

import java.util.List;

/**
 * Some services are initialized after context is fully populated to overcome deadlock that may happen due to lazy
 * creation of {@link HttpClient} instances.
 * <p>
 * Since {@link HttpClient} bean is defined as scoped proxy its instances are created lazily on demand. This
 * leads to a situation when other beans using {@link HttpClient} during initialization trigger creation of
 * {@link HttpClient}s dependencies like {@link Metrics} causing deadlock on this resource:
 * org.springframework.beans.factory.support.DefaultSingletonBeanRegistry#singletonObjects
 * <p>
 * Having services that depend on {@link HttpClient} in their initialization actions initialized after dependency
 * tree is fully constructed ensures that subsequent {@link HttpClient} instance creation will not happen in the
 * middle of another bean creation process.
 */
@Configuration
public class InitializationConfiguration {

    @Autowired
    private ContextRunner contextRunner;

    @Autowired
    private List<Initializable> initializables;

    @EventListener(ContextRefreshedEvent.class)
    public void initializeServices() {
<<<<<<< HEAD

        final CurrencyConversionService currencyConversionService =
                currencyConversionServiceProvider.getIfAvailable();
        final HttpPeriodicRefreshService httpPeriodicRefreshService =
                httpPeriodicRefreshServiceProvider.getIfAvailable();
        final HttpPeriodicRefreshService ampHttpPeriodicRefreshService =
                ampHttpPeriodicRefreshServiceProvider.getIfAvailable();
        final JdbcPeriodicRefreshService jdbcPeriodicRefreshService =
                jdbcPeriodicRefreshServiceProvider.getIfAvailable();
        final JdbcPeriodicRefreshService ampJdbcPeriodicRefreshService =
                ampJdbcPeriodicRefreshServiceProvider.getIfAvailable();

        contextRunner.runOnServiceContext(promise -> {
            if (currencyConversionService != null) {
                currencyConversionService.initialize();
            }
            if (httpPeriodicRefreshService != null) {
                httpPeriodicRefreshService.initialize();
            }
            if (ampHttpPeriodicRefreshService != null) {
                ampHttpPeriodicRefreshService.initialize();
            }
            if (jdbcPeriodicRefreshService != null) {
                jdbcPeriodicRefreshService.initialize();
            }
            if (ampJdbcPeriodicRefreshService != null) {
                ampJdbcPeriodicRefreshService.initialize();
            }

            promise.complete();
=======
        contextRunner.runOnServiceContext(future -> {
            initializables.forEach(Initializable::initialize);
            future.complete();
>>>>>>> 0307690b
        });
    }
}<|MERGE_RESOLUTION|>--- conflicted
+++ resolved
@@ -35,42 +35,9 @@
 
     @EventListener(ContextRefreshedEvent.class)
     public void initializeServices() {
-<<<<<<< HEAD
-
-        final CurrencyConversionService currencyConversionService =
-                currencyConversionServiceProvider.getIfAvailable();
-        final HttpPeriodicRefreshService httpPeriodicRefreshService =
-                httpPeriodicRefreshServiceProvider.getIfAvailable();
-        final HttpPeriodicRefreshService ampHttpPeriodicRefreshService =
-                ampHttpPeriodicRefreshServiceProvider.getIfAvailable();
-        final JdbcPeriodicRefreshService jdbcPeriodicRefreshService =
-                jdbcPeriodicRefreshServiceProvider.getIfAvailable();
-        final JdbcPeriodicRefreshService ampJdbcPeriodicRefreshService =
-                ampJdbcPeriodicRefreshServiceProvider.getIfAvailable();
-
         contextRunner.runOnServiceContext(promise -> {
-            if (currencyConversionService != null) {
-                currencyConversionService.initialize();
-            }
-            if (httpPeriodicRefreshService != null) {
-                httpPeriodicRefreshService.initialize();
-            }
-            if (ampHttpPeriodicRefreshService != null) {
-                ampHttpPeriodicRefreshService.initialize();
-            }
-            if (jdbcPeriodicRefreshService != null) {
-                jdbcPeriodicRefreshService.initialize();
-            }
-            if (ampJdbcPeriodicRefreshService != null) {
-                ampJdbcPeriodicRefreshService.initialize();
-            }
-
+            initializables.forEach(Initializable::initialize);
             promise.complete();
-=======
-        contextRunner.runOnServiceContext(future -> {
-            initializables.forEach(Initializable::initialize);
-            future.complete();
->>>>>>> 0307690b
         });
     }
 }