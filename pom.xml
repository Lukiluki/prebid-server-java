--- conflicted
+++ resolved
@@ -28,13 +28,8 @@
         <spring.boot.version>2.1.1.RELEASE</spring.boot.version>
         <javax.annotation-api.version>1.3.1</javax.annotation-api.version>
         <validation-api.version>2.0.1.Final</validation-api.version>
-<<<<<<< HEAD
-        <hibernate-validator.version>6.0.7.Final</hibernate-validator.version>
+        <hibernate-validator.version>6.1.0.Final</hibernate-validator.version>
         <vertx.version>3.8.3</vertx.version>
-=======
-        <hibernate-validator.version>6.1.0.Final</hibernate-validator.version>
-        <vertx.version>3.7.1</vertx.version>
->>>>>>> d21014db
         <lombok.version>1.18.4</lombok.version>
         <commons.version>3.6</commons.version>
         <commons.collections.version>4.1</commons.collections.version>
